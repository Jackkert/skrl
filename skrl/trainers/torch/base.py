--- conflicted
+++ resolved
@@ -336,17 +336,12 @@
         # reset env
         states, infos = self.env.reset()
         shared_states = self.env.state()
-<<<<<<< HEAD
         start_collection = time.time()
         start_fps = time.time()
         
-        for timestep in tqdm.tqdm(range(self.initial_timestep, self.timesteps), disable=self.disable_progressbar, file=sys.stdout):
-=======
-
         for timestep in tqdm.tqdm(
             range(self.initial_timestep, self.timesteps), disable=self.disable_progressbar, file=sys.stdout
         ):
->>>>>>> 9642b822
 
             # pre-interaction
             self.agents.pre_interaction(timestep=timestep, timesteps=self.timesteps)
